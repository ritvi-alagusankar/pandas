--- conflicted
+++ resolved
@@ -27,12 +27,7 @@
 from pandas.core.common import (isnull, notnull, PandasError, _try_sort,
                                 _default_index, _stringify)
 from pandas.core.generic import NDFrame
-<<<<<<< HEAD
-from pandas.core.index import (Index, DatetimeIndex, MultiIndex, NULL_INDEX,
-                               _ensure_index)
-=======
 from pandas.core.index import Index, MultiIndex, _ensure_index
->>>>>>> a5a2a04e
 from pandas.core.indexing import _NDFrameIndexer, _maybe_droplevels
 from pandas.core.internals import BlockManager, make_block, form_blocks
 from pandas.core.series import Series, _radd_compat
